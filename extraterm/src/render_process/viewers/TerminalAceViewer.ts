--- conflicted
+++ resolved
@@ -403,21 +403,12 @@
     this._metadataEventDoLater.trigger();
   }
 
-<<<<<<< HEAD
-  getSelectionText(): string {
-    if (this._aceEditor.selection.isEmpty()) {
-      return null;
-    }
-
-    const selection = this._aceEditSession.getSelection();
-=======
   getSelectionText(): string {    
     const selection = this._aceEditSession.getSelection()
     if (selection.isEmpty()) {
       return null;
     }
 
->>>>>>> 267129a2
     if (selection.inMultiSelectMode) {
       return selection.getAllRanges().map(range => this._aceEditSession.getUnwrappedTextRange(range)).join("\n");
     } else {
